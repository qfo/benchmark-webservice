<!DOCTYPE html PUBLIC "-//W3C//DTD XHTML 1.0 Transitional//EN" "http://www.w3.org/TR/xhtml1/DTD/xhtml1-transitional.dtd">
<html xmlns="http://www.w3.org/1999/xhtml">
<head>
<link rel="stylesheet" href="https://maxcdn.bootstrapcdn.com/bootstrap/3.3.5/css/bootstrap.min.css">
  <link rel="stylesheet" href="https://maxcdn.bootstrapcdn.com/bootstrap/3.3.5/css/bootstrap-theme.min.css">
	<meta http-equiv="content-type" content="text/html;charset=iso-8859-1"/>
	<meta http-equiv="refresh" content="<DVAR name="reloadin">">
	<title>Ortholog Benchmarking Webservice</title>
</head>
<<<<<<< HEAD
<body style="margin: 0px;">
<div class="main">
<center>
<p>&nbsp;</p>
<!-- <img src="<DVAR name="logo">" alt="Ortholog Benchmarking Service" width="299" height="134"/><br/> -->

<h1>Orthology Relation Mapping for <DVAR name="tit"></h1>
<p>We have started to compute the mapping of the orthologous relations.</p>
<DVAR name="mappingStatus">
<p><pre><DVAR name="log"></pre></p>
<span class="small">This page gets reloaded automatically every <DVAR name="reloadin">sec or after pressing the reload button.</span>
<form action="gateway.pl" name="formular">
     <input type="hidden" name="f" value="CheckRelMap">
     <input type="hidden" name="p1" value="<DVAR name="PID">">
     <input type="submit" value="Refresh"/>
</form>
</div>
</body>
</html>
=======

<body >

	<style type="text/css">


		.hrmenu {
			display: block;
			margin-top: 0.5em;
			margin-bottom: 0.5em;
			margin-left: auto;
			margin-right: auto;
			border-style: solid;
			border-width: 1px;
			border-color: rgb(0,0,0);
			border-color: rgb(48,124,59);
		}


	</style>




	<div class="container-fluid">
		
		<p>&nbsp;</p>
		<div class="row"> <!-- nav -->
			<div class="col-md-8 col-md-offset-2 col-sm-6 ">
				<div class="panel panel-default">
					<div class="panel-body text-center">
						<h1>Orthology Relation Mapping for <strong><DVAR name="tit"></strong></h1>
						<hr class="hrmenu">
						<p>We have started to compute the mapping of the orthologous relations.</p>
						<DVAR name="mappingStatus">
							<p><DVAR name="log"></p>
							<span class="small">This page gets reloaded automatically every <DVAR name="reloadin">sec or after pressing the reload button.</span>
							<form action="gateway.pl" name="formular">
								<input type="hidden" name="f" value="CheckRelMap">
								<input type="hidden" name="p1" value="<DVAR name="PID">">
								<input type="submit" value="Refresh"/>
							</form>
						</div>
					</div>
				</div>
			</div>


		</div>
	</body>
	</html>
>>>>>>> aed1c4da
<|MERGE_RESOLUTION|>--- conflicted
+++ resolved
@@ -7,27 +7,6 @@
 	<meta http-equiv="refresh" content="<DVAR name="reloadin">">
 	<title>Ortholog Benchmarking Webservice</title>
 </head>
-<<<<<<< HEAD
-<body style="margin: 0px;">
-<div class="main">
-<center>
-<p>&nbsp;</p>
-<!-- <img src="<DVAR name="logo">" alt="Ortholog Benchmarking Service" width="299" height="134"/><br/> -->
-
-<h1>Orthology Relation Mapping for <DVAR name="tit"></h1>
-<p>We have started to compute the mapping of the orthologous relations.</p>
-<DVAR name="mappingStatus">
-<p><pre><DVAR name="log"></pre></p>
-<span class="small">This page gets reloaded automatically every <DVAR name="reloadin">sec or after pressing the reload button.</span>
-<form action="gateway.pl" name="formular">
-     <input type="hidden" name="f" value="CheckRelMap">
-     <input type="hidden" name="p1" value="<DVAR name="PID">">
-     <input type="submit" value="Refresh"/>
-</form>
-</div>
-</body>
-</html>
-=======
 
 <body >
 
@@ -62,8 +41,8 @@
 						<h1>Orthology Relation Mapping for <strong><DVAR name="tit"></strong></h1>
 						<hr class="hrmenu">
 						<p>We have started to compute the mapping of the orthologous relations.</p>
-						<DVAR name="mappingStatus">
-							<p><DVAR name="log"></p>
+						  <DVAR name="mappingStatus">
+              <p><pre><DVAR name="log"></pre></p>
 							<span class="small">This page gets reloaded automatically every <DVAR name="reloadin">sec or after pressing the reload button.</span>
 							<form action="gateway.pl" name="formular">
 								<input type="hidden" name="f" value="CheckRelMap">
@@ -78,5 +57,4 @@
 
 		</div>
 	</body>
-	</html>
->>>>>>> aed1c4da
+	</html>