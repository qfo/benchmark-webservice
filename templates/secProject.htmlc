<<<<<<< HEAD
<div class="projectinfo">
<table width="100%">
<tr><td class="entryhead" colspan="2"><DVAR name="Title"></td></tr>
<tr class="oddrow">
 <td class="label">Description</td>
 <td><DVAR name="Description"></td>
</tr>
<tr>
 <td class="label">Weblink</td>
 <td><a href="<DVAR name="Website">" target="_new"><DVAR name="Website"></a></td>
</tr>
<tr class="oddrow">
 <td class="label">Uploaded Predictions</td>
 <td>
 <DBOOL name="hasData">
 <a href="<DVAR name="Predictions">" target="_new">Uploaded Data</a>
 <DELSE>n/a </DBOOL>
 </td>
</tr>
<tr>
 <td class="label">Mapping Log</td>
 <td><DBOOL name="hasLog">
  <a href="<DVAR name="LogLnk">" target="_new"><img src="/imgs/dload.png" alt="download log"></a>
  <DELSE>n/a </DBOOL>
  </td>
</tr>
<tr class="oddrow">
 <td class="label">Upload Date</td>
 <td><DVAR name="uploadDate"></td>
</tr>
<tr>
 <td class="label">Coverage</td>
 <td><DVAR name="coverage"></td>
</tr>
</table>
=======
<div class=jumbotron projectinfo">

<h2><DVAR name="Title"></h2>
<hr class="hrmenu">
<br>
<div class="row">
	<div class="col-md-3 ">
		<strong>Description</strong>
	</div>
	<div class="col-md-9 ">
		<DVAR name="Description">
		</div>
	</div>

	<div class="row">
		<div class="col-md-3 ">
			<strong>Weblink</strong>
		</div>
		<div class="col-md-9 ">
			<a href="<DVAR name="Website">" target="_new"><DVAR name="Website"></a>
		</div>
	</div>

	<div class="row">
		<div class="col-md-3 ">
			<strong>Predictions</strong>
		</div>
		<div class="col-md-9 ">
			<DBOOL name="hasData">
				<a href="
			</DBOOL>
			<DVAR name="Predictions">
				<DBOOL name="hasData">
					" target="_new">Uploaded Data
				</a>
			</DBOOL>
		</div>
	</div>

	<div class="row">
		<div class="col-md-3 ">
			<strong>Upload Date</strong>
		</div>
		<div class="col-md-9 ">
			<DVAR name="uploadDate">
			</div>
		</div>

		<div class="row">
			<div class="col-md-3 ">
				<strong>Coverage</strong>
			</div>
			<div class="col-md-9 ">
				<DVAR name="coverage">
				</div>
			</div>

>>>>>>> aed1c4da
</div><|MERGE_RESOLUTION|>--- conflicted
+++ resolved
@@ -1,40 +1,3 @@
-<<<<<<< HEAD
-<div class="projectinfo">
-<table width="100%">
-<tr><td class="entryhead" colspan="2"><DVAR name="Title"></td></tr>
-<tr class="oddrow">
- <td class="label">Description</td>
- <td><DVAR name="Description"></td>
-</tr>
-<tr>
- <td class="label">Weblink</td>
- <td><a href="<DVAR name="Website">" target="_new"><DVAR name="Website"></a></td>
-</tr>
-<tr class="oddrow">
- <td class="label">Uploaded Predictions</td>
- <td>
- <DBOOL name="hasData">
- <a href="<DVAR name="Predictions">" target="_new">Uploaded Data</a>
- <DELSE>n/a </DBOOL>
- </td>
-</tr>
-<tr>
- <td class="label">Mapping Log</td>
- <td><DBOOL name="hasLog">
-  <a href="<DVAR name="LogLnk">" target="_new"><img src="/imgs/dload.png" alt="download log"></a>
-  <DELSE>n/a </DBOOL>
-  </td>
-</tr>
-<tr class="oddrow">
- <td class="label">Upload Date</td>
- <td><DVAR name="uploadDate"></td>
-</tr>
-<tr>
- <td class="label">Coverage</td>
- <td><DVAR name="coverage"></td>
-</tr>
-</table>
-=======
 <div class=jumbotron projectinfo">
 
 <h2><DVAR name="Title"></h2>
@@ -74,6 +37,17 @@
 		</div>
 	</div>
 
+    <div class="row">
+        <div class="col-md-3">
+            <strong>Mapping Log</strong>
+        </div>
+        <div class="col-md-9">
+           <DBOOL name="hasLog">
+              <a href="<DVAR name="LogLnk">" target="_new"><span class="glyphicon glyphicon-download-alt" aria-hidden="true"></span></a>
+           <DELSE>n/a</DBOOL>
+        </div>
+    </div>
+
 	<div class="row">
 		<div class="col-md-3 ">
 			<strong>Upload Date</strong>
@@ -81,16 +55,14 @@
 		<div class="col-md-9 ">
 			<DVAR name="uploadDate">
 			</div>
+	</div>
+
+	<div class="row">
+		<div class="col-md-3 ">
+			<strong>Coverage</strong>
 		</div>
-
-		<div class="row">
-			<div class="col-md-3 ">
-				<strong>Coverage</strong>
-			</div>
-			<div class="col-md-9 ">
-				<DVAR name="coverage">
-				</div>
-			</div>
-
->>>>>>> aed1c4da
+		<div class="col-md-9 ">
+			<DVAR name="coverage">
+		</div>
+	</div>
 </div>