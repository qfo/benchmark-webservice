--- conflicted
+++ resolved
@@ -45,7 +45,7 @@
 
     Flags:
         --help                  Display this message¬
-        --cpy_sqlite_db         Store the sqlite3 database with the pairwise prediction in the folder specified 
+        --cpy_sqlite_db         Store the sqlite3 database with the pairwise prediction in the folder specified
                                 with --otherdir parameter (${param.otherdir})
     """.stripIndent()
 
@@ -143,7 +143,7 @@
     file 'orthologs.db' into sqlite_db
 
     when:
-    file_validated == 0 &&  benchmarks =~ /STD_|GO|EC|SwissTrees|TreeFam|HGNC|SwissProtIDs/
+    file_validated == 0 &&  benchmarks =~ /STD_|GO|EC|SwissTrees|TreeFam|VGNC|SwissProtIDs/
 
     """
     /benchmark/map_relations.py --out predictions.db --db orthologs.db $refset_dir/mapping.json.gz $predictions
@@ -430,11 +430,7 @@
 }
 
 
-<<<<<<< HEAD
-challenge_assessments = GO_STUB.mix(EC_STUB, SP_STUB, STD_STUB, G_STD_STUB, G_STD2_STUB, REFPHYLO_STUB, HGNC_STUB, GROUP_STUB)
-=======
-challenge_assessments = GO_STUB.mix(EC_STUB, SP_STUB, STD_STUB, G_STD_STUB, G_STD2_STUB, REFPHYLO_STUB, VGNC_STUB)
->>>>>>> 928fe280
+challenge_assessments = GO_STUB.mix(EC_STUB, SP_STUB, STD_STUB, G_STD_STUB, G_STD2_STUB, REFPHYLO_STUB, VGNC_STUB, GROUP_STUB)
 
 process consolidate {
     label "py"
@@ -450,7 +446,7 @@
     file predictions
 
     """
-    python /benchmark/manage_assessment_data.py -d -m $challenge_stubs -b $benchmark_data -o $result_file_path
+    python /benchmark/manage_assessment_data.py -m $challenge_stubs -b $benchmark_data -o $result_file_path
     python /benchmark/merge_data_model_files.py -p $participants  -m $challenge_stubs -r $result_file_path -a $assessment_out -o $data_model_export_dir
     """
 }
