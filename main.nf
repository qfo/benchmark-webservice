--- conflicted
+++ resolved
@@ -139,7 +139,7 @@
     file 'orthologs.db' into sqlite_db
 
     when:
-    file_validated == 0 &&  benchmarks =~ /STD_|GO|EC|SwissTrees|TreeFam/
+    file_validated == 0 &&  benchmarks =~ /STD_|GO|EC|SwissTrees|TreeFam|HGNC|SwissProtIDs/
 
     """
     /benchmark/map_relations.py --out predictions.db --db orthologs.db $refset_dir/mapping.json.gz $predictions
@@ -425,11 +425,7 @@
 }
 
 
-<<<<<<< HEAD
-challenge_assessments = GO_STUB.mix(EC_STUB, STD_STUB, G_STD_STUB, G_STD2_STUB, REFPHYLO_STUB, GROUP_STUB)
-=======
-challenge_assessments = GO_STUB.mix(EC_STUB, SP_STUB, STD_STUB, G_STD_STUB, G_STD2_STUB, REFPHYLO_STUB, HGNC_STUB)
->>>>>>> 451ef65c
+challenge_assessments = GO_STUB.mix(EC_STUB, SP_STUB, STD_STUB, G_STD_STUB, G_STD2_STUB, REFPHYLO_STUB, HGNC_STUB, GROUP_STUB)
 
 process consolidate {
     label "py"
